--- conflicted
+++ resolved
@@ -1,12 +1,7 @@
 package goone
 
 import (
-<<<<<<< HEAD
-	_ "database/sql"
 	"fmt"
-	"github.com/gostaticanalysis/analysisutil"
-=======
->>>>>>> 38d93545
 	"go/ast"
 	"go/token"
 	"go/types"
@@ -94,9 +89,9 @@
 
 // Analyzer is ...
 var Analyzer = &analysis.Analyzer{
-	Name: "go_one",
-	Doc:  doc,
-	Run:  run,
+	Name:      "go_one",
+	Doc:       doc,
+	Run:       run,
 	FactTypes: []analysis.Fact{new(isWrapper)},
 	Requires: []*analysis.Analyzer{
 		inspect.Analyzer,
@@ -147,17 +142,13 @@
 	appendTypes(pass, "github.com/jmoiron/sqlx", "*DB")
 }
 
-type isWrapper struct {}
+type isWrapper struct{}
 
 func (f *isWrapper) AFact() {}
 
 func run(pass *analysis.Pass) (interface{}, error) {
-<<<<<<< HEAD
-
-=======
 	searchCache = NewSearchCache()
 	funcCache = NewFuncCache()
->>>>>>> 38d93545
 	inspect := pass.ResultOf[inspect.Analyzer].(*inspector.Inspector)
 	prepareTypes(pass, configPath)
 
@@ -236,27 +227,7 @@
 				obj := funcExpr.Obj
 				//if function does not exist in same file
 				if obj == nil {
-<<<<<<< HEAD
-					if anotherFileNode := pass.TypesInfo.ObjectOf(funcExpr); anotherFileNode != nil {
-						file := analysisutil.File(pass, anotherFileNode.Pos())
-						if file == nil {
-
-							return false
-						}
-						inspect := inspector.New([]*ast.File{file})
-						types := []ast.Node{new(ast.FuncDecl)}
-						inspect.WithStack(types, func(n ast.Node, push bool, stack []ast.Node) bool {
-							if !push { return false }
-							findQuery(pass,n,node)
-							return true
-						})
-
-					}
-
-					return false
-=======
 					return anotherFileSearch(pass, funcExpr, node)
->>>>>>> 38d93545
 				}
 				//if function exists in same file
 				switch decl := obj.Decl.(type) {
@@ -266,39 +237,39 @@
 
 			//another package function
 			case *ast.SelectorExpr:
-					obj := funcExpr.Sel.Obj
-					if obj == nil {
-						if anotherFileNode := pass.TypesInfo.ObjectOf(funcExpr.Sel); anotherFileNode != nil {
-
-							for _, p := range pass.Pkg.Imports() {
-								anotherFileFunc:=p.Scope().Lookup(anotherFileNode.Name())
-								if anotherFileFunc == nil {
-									continue
+				obj := funcExpr.Sel.Obj
+				if obj == nil {
+					if anotherFileNode := pass.TypesInfo.ObjectOf(funcExpr.Sel); anotherFileNode != nil {
+
+						for _, p := range pass.Pkg.Imports() {
+							anotherFileFunc := p.Scope().Lookup(anotherFileNode.Name())
+							if anotherFileFunc == nil {
+								continue
+							}
+
+							//fmt.Println(anotherFileFunc.Pos())
+							//PosはあるがNilになる(pass.Filesの中に該当ファイルがないのが問題ぽい)
+							file := analysisutil.File(pass, anotherFileFunc.Pos())
+
+							if file == nil {
+								continue
+							}
+							fmt.Println(file)
+							inspect := inspector.New([]*ast.File{file})
+							types := []ast.Node{new(ast.FuncDecl)}
+							inspect.WithStack(types, func(n ast.Node, push bool, stack []ast.Node) bool {
+								if !push {
+									return false
 								}
-
-								//fmt.Println(anotherFileFunc.Pos())
-								//PosはあるがNilになる(pass.Filesの中に該当ファイルがないのが問題ぽい)
-								file := analysisutil.File(pass, anotherFileFunc.Pos())
-
-								if file == nil {
-									continue
-								}
-								fmt.Println(file)
-								inspect := inspector.New([]*ast.File{file})
-								types := []ast.Node{new(ast.FuncDecl)}
-								inspect.WithStack(types, func(n ast.Node, push bool, stack []ast.Node) bool {
-									if !push {
-										return false
-									}
-									findQuery(pass, n, node)
-									return true
-								})
-
-							}
-
-							return false
+								findQuery(pass, n, node)
+								return true
+							})
+
 						}
+
+						return false
 					}
+				}
 				switch decl := obj.Decl.(type) {
 				case *ast.FuncDecl:
 					if !searchCache.Get(decl.Pos()) {
