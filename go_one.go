package goone

import (
	"fmt"
	"go/ast"
	"go/token"
	"go/types"
	"golang.org/x/tools/go/packages"
	"io/ioutil"
	"log"
	"strings"
	"sync"

	"gopkg.in/yaml.v2"

	"github.com/gostaticanalysis/analysisutil"
	"golang.org/x/tools/go/analysis"
	"golang.org/x/tools/go/analysis/passes/inspect"
	"golang.org/x/tools/go/ast/inspector"
)

type Types struct {
	Package []struct {
		PkgName   string `yaml:"pkgName"`
		TypeNames []struct {
			TypeName string `yaml:"typeName"`
		} `yaml:"typeNames"`
	} `yaml:"package"`
}

const doc = "go_one finds N+1 query "

type SearchCache struct {
	sync.Mutex
	searchMemo map[token.Pos]bool
}

func NewSearchCache() *SearchCache {
	return &SearchCache{
		searchMemo: make(map[token.Pos]bool),
	}
}

func (m *SearchCache) Set(key token.Pos, value bool) {
	m.Lock()
	m.searchMemo[key] = value
	m.Unlock()
}

func (m *SearchCache) Get(key token.Pos) bool {
	m.Lock()
	value := m.searchMemo[key]
	m.Unlock()
	return value
}

type FuncCache struct {
	sync.Mutex
	funcMemo map[token.Pos]bool
}

func NewFuncCache() *FuncCache {
	return &FuncCache{
		funcMemo: make(map[token.Pos]bool),
	}
}

func (m *FuncCache) Set(key token.Pos, value bool) {
	m.Lock()
	m.funcMemo[key] = value
	m.Unlock()
}

func (m *FuncCache) Exists(key token.Pos) bool {
	m.Lock()
	_, exist := m.funcMemo[key]
	m.Unlock()
	return exist
}

func (m *FuncCache) Get(key token.Pos) bool {
	m.Lock()
	value := m.funcMemo[key]
	m.Unlock()
	return value
}
// searchCache manages whether if already searched this node
var searchCache *SearchCache
// funcCache manages whether if this function contains queries
var funcCache *FuncCache
var configPath string

// Analyzer is analysis files
var Analyzer = &analysis.Analyzer{
	Name:      "go_one",
	Doc:       doc,
	Run:       run,
	//FactTypes: []analysis.Fact{new(isWrapper)}, // When Fact is specified, Analyzer also runs on imported files(packages.Loadで読み取るのでいらないはず)
	Requires: []*analysis.Analyzer{
		inspect.Analyzer,
	},
}
var sqlTypes []types.Type
type isWrapper struct{}

func (f *isWrapper) AFact() {}

func init() {
	Analyzer.Flags.StringVar(&configPath, "configPath", "", "config file path(abs)")
}

func appendTypes(pass *analysis.Pass, pkg, name string) {
	if typ := analysisutil.TypeOf(pass, pkg, name); typ != nil {
		sqlTypes = append(sqlTypes, typ)
	}
}

func readTypeConfig(configPath string) *Types {
	buf, err := ioutil.ReadFile(configPath)
	if err != nil {
		return nil
	}
	typesFromConfig := Types{}
	err = yaml.Unmarshal([]byte(buf), &typesFromConfig)
	if err != nil {
		log.Fatalf("yml parse error:%v", err)
	}

	return &typesFromConfig
}

func prepareTypes(pass *analysis.Pass, configPath string) {
	typesFromConfig := readTypeConfig(configPath)
	if typesFromConfig != nil {
		for _, pkg := range typesFromConfig.Package {
			pkgName := pkg.PkgName
			for _, typeName := range pkg.TypeNames {
				appendTypes(pass, pkgName, typeName.TypeName)
			}
		}
	}

	appendTypes(pass, "database/sql", "*DB")
	appendTypes(pass, "gorm.io/gorm", "*DB")
	appendTypes(pass, "gopkg.in/gorp.v1", "*DbMap")
	appendTypes(pass, "gopkg.in/gorp.v2", "*DbMap")
	appendTypes(pass, "github.com/go-gorp/gorp/v3", "*DbMap")
	appendTypes(pass, "github.com/jmoiron/sqlx", "*DB")
}

func run(pass *analysis.Pass) (interface{}, error) {
	searchCache = NewSearchCache()
	funcCache = NewFuncCache()
	inspect := pass.ResultOf[inspect.Analyzer].(*inspector.Inspector)
	prepareTypes(pass, configPath)

	if sqlTypes == nil {
		return nil, nil
	}
	forFilter := []ast.Node{
		(*ast.ForStmt)(nil),
		(*ast.RangeStmt)(nil),
	}

	inspect.Preorder(forFilter, func(n ast.Node) {
		switch n := n.(type) {
		case *ast.ForStmt, *ast.RangeStmt:
			findQuery(pass, n, nil)
		}
	})
	pass.Pkg.MarkComplete()
	return nil, nil
}

func inspectFile(pass *analysis.Pass, parentNode ast.Node, file *ast.File){
	inspect := inspector.New([]*ast.File{file})
	types := []ast.Node{new(ast.FuncDecl)}
	inspect.WithStack(types, func(n ast.Node, push bool, stack []ast.Node) bool {
		if !push {
			return false
		}

		findQuery(pass, n, parentNode)
		return true
	})
}

func loadImportPackages(pkgName string)(pkgs []*packages.Package){
	config := &packages.Config{Mode: packages.NeedName | packages.NeedFiles | packages.NeedCompiledGoFiles | packages.NeedImports | packages.NeedTypes | packages.NeedTypesSizes | packages.NeedSyntax | packages.NeedTypesInfo}
	var err error
	pkgs, err = packages.Load(config,pkgName)
	if err != nil {
		log.Fatalf(err.Error())
	}
	return
}

func anotherFileSearch(pass *analysis.Pass, funcExpr *ast.Ident, parentNode ast.Node) bool {
	if anotherFileNode := pass.TypesInfo.ObjectOf(funcExpr); anotherFileNode != nil {
		file := analysisutil.File(pass, anotherFileNode.Pos())
		//anotherFileNode.Pos()はあるのにpass.Filesがseparatedの情報を持ってない...まじ？ -> package名がanotherFileNode.Pkg().Path()で取れた
		if file == nil {
			if anotherFileNode.Pkg() != nil {

				//テストは通らないけどそれは"separated"では実際にgetできないので見にいく対象がないだけだと思う、どうテストするかは//TODO
				fmt.Println("pkg name",anotherFileNode.Pkg().Name())
				//TODO ここもgithub.com~始まるやつはとれないはず
				pkgs := loadImportPackages(anotherFileNode.Pkg().Name())

				for _, pkg := range pkgs {
					fmt.Println("pkg",pkg)
					for _, file := range pkg.Syntax {
						fmt.Println("file",file)
						inspectFile(pass,parentNode,file)
					}
				}
			}
			return false
		}
<<<<<<< HEAD
=======
		inspect := inspector.New([]*ast.File{file})
		types := []ast.Node{new(ast.FuncDecl)}

		inspect.Preorder(types, func(n ast.Node) {
			switch n := n.(type) {
			case *ast.FuncDecl:
				if n.Name.Name == funcExpr.Name {
					findQuery(pass, n, parentNode)
				}
			}
		})
>>>>>>> 1d22eadf

		inspectFile(pass,parentNode,file)
	}

	return false
}

func findQuery(pass *analysis.Pass, rootNode, parentNode ast.Node) {

	if funcCache.Exists(rootNode.Pos()) {
		if funcCache.Get(rootNode.Pos()) {
			pass.Reportf(parentNode.Pos(), "this query is called in a loop")
		}
		return
	}

	ast.Inspect(rootNode, func(n ast.Node) bool {
		switch node := n.(type) {
		case *ast.Ident:

			if tv, ok := pass.TypesInfo.Types[node]; ok {
				reportNode := parentNode
				if reportNode == nil {
					reportNode = node
				}
				for _, typ := range sqlTypes {
					if types.Identical(tv.Type, typ) {
						pass.Reportf(reportNode.Pos(), "this query is called in a loop")
						funcCache.Set(rootNode.Pos(), true)
						return false
					}
				}

			}
		case *ast.CallExpr:
			switch funcExpr := node.Fun.(type) {
			case *ast.Ident:
				obj := funcExpr.Obj
				//if function does not exist in same file
				if obj == nil {
					return anotherFileSearch(pass, funcExpr, node)
				}
				switch decl := obj.Decl.(type) {
				case *ast.FuncDecl:
					if !searchCache.Get(decl.Pos()) {
						searchCache.Set(decl.Pos(), true)
						findQuery(pass, decl, node)
					} else {
						if funcCache.Get(decl.Pos()) {
							pass.Reportf(node.Pos(), "this query is called in a loop")
						}
					}

				}
			//inspect another package file
			case *ast.SelectorExpr:
				obj := funcExpr.Sel.Obj
				if obj == nil {
					//TODO fmt.Sprintf("%s",funcExpr.X)からは"github~"を取れないのでpass.Pkg.Imports()と一致するのを探す必要がある
					pkgs := loadImportPackages("github.com/masibw/goone_test/pkg/db")
					for _, pkg := range pkgs {

						//Do not scan standard packages
						if !strings.Contains(pkg.PkgPath,"db"){
							continue
						}
						//imports := pass.Pkg.Imports()
						//for _, imp := range imports{
						//	fmt.Println("a")
						//	fmt.Println(imp.Name())
						//	fmt.Println(imp.Path())
						//}
						//fmt.Println(pass.Pkg.Imports())
						//fmt.Println("path2",pkg.PkgPath)
						fmt.Println(pkg.Syntax)
						for _, file := range pkg.Syntax {
					   //TODO:本当にこれでいいっけ？要検討 単にファイルにsql呼び出しが存在すればになってない？大丈夫？ちゃんと呼び出した関数内に になってる？
							fmt.Println("file.name",file.Name)
							//無限ループしてそう, 終わらない
							//inspectFile(pass,parentNode,file)
						}
					}
				}

			}

		}
		return true

	})
}<|MERGE_RESOLUTION|>--- conflicted
+++ resolved
@@ -217,8 +217,6 @@
 			}
 			return false
 		}
-<<<<<<< HEAD
-=======
 		inspect := inspector.New([]*ast.File{file})
 		types := []ast.Node{new(ast.FuncDecl)}
 
@@ -230,7 +228,6 @@
 				}
 			}
 		})
->>>>>>> 1d22eadf
 
 		inspectFile(pass,parentNode,file)
 	}
