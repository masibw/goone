--- conflicted
+++ resolved
@@ -10,9 +10,5 @@
 // TestAnalyzer is base test for Analyzer.
 func TestAnalyzer(t *testing.T) {
 	testdata := analysistest.TestData()
-<<<<<<< HEAD
-	analysistest.Run(t, testdata, go_one.Analyzer, "base", "separated", "gorm", "gorp", "sqlx", "user_def")
-=======
-	analysistest.Run(t, testdata, goone.Analyzer, "base", "separated", "gorm", "gorp", "sqlx")
->>>>>>> 1559a7fd
+	analysistest.Run(t, testdata, goone.Analyzer, "base", "separated", "gorm", "gorp", "sqlx", "user_def")
 }