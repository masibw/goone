--- conflicted
+++ resolved
@@ -42,15 +42,9 @@
 			log.Fatal(err)
 		}
 		job := getJob(person) //want "this query is called in a loop"
-<<<<<<< HEAD
 		job = getJob(person)  //want "this query is called in a loop"
-		job = GetJob2(person) //want "this query is called in a loop"
-		job = NotCallQuery()
-=======
-		job = getJob(person) //want "this query is called in a loop"
 		job = getJob2(person) //want "this query is called in a loop"
-		job = NotCallQuery() // This should be not detected
->>>>>>> 1d22eadf
+		job = NotCallQuery()  // This should be not detected
 		fmt.Println(person.Name, job.Name)
 	}
 
