--- conflicted
+++ resolved
@@ -41,14 +41,9 @@
 		if err := rows.Scan(&person.Name, &person.JobID); err != nil {
 			log.Fatal(err)
 		}
-<<<<<<< HEAD
-		job := getJob(person) // want "this query might be causes bad performance"
-		job = GetJob2(person) // want "this query might be causes bad performance"
-=======
 		job := getJob(person) //want "this query is called in a loop"
-		job = getJob(person) //want "this query is called in a loop"
+		job = getJob(person)  //want "this query is called in a loop"
 		job = getJob2(person) //want "this query is called in a loop"
->>>>>>> 38d93545
 		fmt.Println(person.Name, job.Name)
 	}
 
